package common

import (
	"bufio"
	"context"
<<<<<<< HEAD
	"encoding/json"
=======
	"encoding/binary"
>>>>>>> 11872172
	"errors"
	"fmt"
	"io"
	"net"
	"os"
	"strconv"
	"strings"
	"time"

	"github.com/op/go-logging"

	protocol "github.com/7574-sistemas-distribuidos/docker-compose-init/client/protocol"
	"github.com/google/uuid"
)

// ResponseHandler handles server response communication
type ResponseHandler struct {
	conn     net.Conn
	clientID string
	log      *logging.Logger
}

// NewResponseHandler creates a new response handler
func NewResponseHandler(conn net.Conn, clientID string, logger *logging.Logger) *ResponseHandler {
	return &ResponseHandler{
		conn:     conn,
		clientID: clientID,
		log:      logger,
	}
}

// handleReadError handles different types of reading errors
func (rh *ResponseHandler) handleReadError(err error) bool {
	if errors.Is(err, io.EOF) {
		rh.log.Infof("action: leer_respuesta | result: server_closed_connection")
	} else if IsConnectionError(err) {
		rh.log.Criticalf("action: leer_respuesta | result: connection_lost | err: %v", err)
	} else {
		rh.log.Errorf("action: leer_respuesta | result: fail | err: %v", err)
	}
	return true // Indicates the loop should terminate
}

// handleResponseMessage processes a received response message
func (rh *ResponseHandler) handleResponseMessage(msg interface{}) {
	// Use type assertion to access the GetOpCode() method
	if respMsg, ok := msg.(interface{ GetOpCode() byte }); ok {
		opcode := respMsg.GetOpCode()
		if opcode != protocol.BatchRecvSuccessOpCode && opcode != protocol.BatchRecvFailOpCode {
			rh.log.Infof("action: response_received | where: response_handling | opcode: %d", opcode)
		}
		switch opcode {
		case protocol.BatchRecvSuccessOpCode:
			rh.log.Debug("action: batch_enviado | result: success")
		case protocol.BatchRecvFailOpCode:
			rh.log.Error("action: batch_enviado | result: fail")
		case protocol.OpCodeQueryResult1, protocol.OpCodeQueryResult2, protocol.OpCodeQueryResult3, protocol.OpCodeQueryResult4, protocol.OpCodeQueryResultError:
			// Handle query results
			if queryResult, ok := respMsg.(*protocol.QueryResultTable); ok {
				rh.handleQueryResultTable(queryResult)
			} else {
				rh.log.Warning("action: response_received | result: unexpected_format | type: query_result")
			}
		case protocol.OpCodeDataBatch:
			rh.log.Infof("action: query_result_received as OpCodeDataBatch")
			// Try to cast to DataBatch to get inner message type
			if dataBatch, ok := respMsg.(*protocol.DataBatch); ok {
				rh.handleQueryResult(dataBatch)
			} else {
				rh.log.Warning("action: response_received | result: unexpected_format | type: databatch")
			}
		}
	}
}

// handleQueryResult processes a query result message
func (rh *ResponseHandler) handleQueryResult(dataBatch *protocol.DataBatch) {
	// Log based on the inner message opcode
	switch dataBatch.OpCode {
	case protocol.OpCodeQueryResult1:
		rh.log.Info("action: query_result_received | result: success | type: filtered_transactions")
		rh.log.Debug("Query 1 result: Morning high-value transactions")
	case protocol.OpCodeQueryResult2:
		rh.log.Info("action: query_result_received | result: success | type: product_metrics")
		rh.log.Debug("Query 2 result: Product ranking by sales quantity and revenue")
	case protocol.OpCodeQueryResult3:
		rh.log.Info("action: query_result_received | result: success | type: tpv_analysis")
		rh.log.Debug("Query 3 result: Total Processing Volume by store and semester")
	case protocol.OpCodeQueryResult4:
		rh.log.Info("action: query_result_received | result: success | type: top_customers")
		rh.log.Debug("Query 4 result: Top 3 customers by purchase count per store")
	case protocol.OpCodeQueryResultError:
		rh.log.Error("action: query_result_received | result: error | type: query_error")
		rh.log.Debug("Query execution failed with an error")
	default:
		rh.log.Warning("action: query_result_received | result: unknown_type | opcode: %d", dataBatch.OpCode)
	}

	// Write results to file if available
	if dataBatch.ResultTable != nil {
		typedRows, err := dataBatch.ResultTable.GetTypedRows()
		if err != nil {
			rh.log.Errorf("action: write_results | result: fail | error: %v", err)
			return
		}

		var filename string
		switch dataBatch.OpCode {
		case protocol.OpCodeQueryResult1:
			filename = "query1_results.json"
		case protocol.OpCodeQueryResult2:
			filename = "query2_results.json"
		case protocol.OpCodeQueryResult3:
			filename = "query3_results.json"
		case protocol.OpCodeQueryResult4:
			filename = "query4_results.json"
		case protocol.OpCodeQueryResultError:
			filename = "query_error_results.json"
		default:
			rh.log.Warning("action: write_results | result: unknown_type | opcode: %d", dataBatch.OpCode)
			return
		}

		file, err := os.OpenFile(filename, os.O_APPEND|os.O_CREATE|os.O_WRONLY, 0644)
		if err != nil {
			rh.log.Errorf("action: write_results | result: fail | error: opening file %s: %v", filename, err)
			return
		}
		defer file.Close()

		encoder := json.NewEncoder(file)
		if err := encoder.Encode(typedRows); err != nil {
			rh.log.Errorf("action: write_results | result: fail | error: encoding to %s: %v", filename, err)
			return
		}

		rh.log.Infof("action: write_results | result: success | file: %s | rows: %d", filename, len(dataBatch.ResultTable.Rows))
	}
}

// handleQueryResultTable processes a direct query result table message
func (rh *ResponseHandler) handleQueryResultTable(queryResult *protocol.QueryResultTable) {
	// Log based on the opcode
	switch queryResult.OpCode {
	case protocol.OpCodeQueryResult1:
		rh.log.Info("action: query_result_received | result: success | type: filtered_transactions")
		rh.log.Debug("Query 1 result: Morning high-value transactions")
	case protocol.OpCodeQueryResult2:
		rh.log.Info("action: query_result_received | result: success | type: product_metrics")
		rh.log.Debug("Query 2 result: Product ranking by sales quantity and revenue")
	case protocol.OpCodeQueryResult3:
		rh.log.Info("action: query_result_received | result: success | type: tpv_analysis")
		rh.log.Debug("Query 3 result: Total Processing Volume by store and semester")
	case protocol.OpCodeQueryResult4:
		rh.log.Info("action: query_result_received | result: success | type: top_customers")
		rh.log.Debug("Query 4 result: Top 3 customers by purchase count per store")
	case protocol.OpCodeQueryResultError:
		rh.log.Error("action: query_result_received | result: error | type: query_error")
		rh.log.Debug("Query execution failed with an error")
	default:
		rh.log.Warning("action: query_result_received | result: unknown_type | opcode: %d", queryResult.OpCode)
	}

	// Write results to file
	typedRows, err := queryResult.GetTypedRows()
	if err != nil {
		rh.log.Errorf("action: write_results | result: fail | error: %v", err)
		return
	}

	var filename string
	switch queryResult.OpCode {
	case protocol.OpCodeQueryResult1:
		filename = "query1_results.json"
	case protocol.OpCodeQueryResult2:
		filename = "query2_results.json"
	case protocol.OpCodeQueryResult3:
		filename = "query3_results.json"
	case protocol.OpCodeQueryResult4:
		filename = "query4_results.json"
	case protocol.OpCodeQueryResultError:
		filename = "query_error_results.json"
	default:
		rh.log.Warning("action: write_results | result: unknown_type | opcode: %d", queryResult.OpCode)
		return
	}

	file, err := os.OpenFile(filename, os.O_APPEND|os.O_CREATE|os.O_WRONLY, 0644)
	if err != nil {
		rh.log.Errorf("action: write_results | result: fail | error: opening file %s: %v", filename, err)
		return
	}
	defer file.Close()

	encoder := json.NewEncoder(file)
	encoder.SetIndent("", "  ") // Pretty-print with 2 spaces
	if err := encoder.Encode(typedRows); err != nil {
		rh.log.Errorf("action: write_results | result: fail | error: encoding to %s: %v", filename, err)
		return
	}

	rh.log.Infof("action: write_results | result: success | file: %s | rows: %d", filename, len(queryResult.Rows))
}

// responseReaderLoop executes the main response reading loop
func (rh *ResponseHandler) responseReaderLoop(reader *bufio.Reader) {
	for {
		msg, err := protocol.ReadMessage(reader, rh.log)

		if err != nil {
			if rh.handleReadError(err) {
				break
			}
			continue
		}
		opcode := msg.(interface{ GetOpCode() byte }).GetOpCode()
		if opcode != protocol.BatchRecvSuccessOpCode && opcode != protocol.BatchRecvFailOpCode {
			rh.log.Infof("action: response_received | where: response_reading_loop| opcode: %d", opcode)
		}

		rh.handleResponseMessage(msg)
	}
}

// ReadResponses consumes server responses from connection in a dedicated goroutine.
// It logs per-message results and terminates when an I/O error occurs (EOF included).
// The function closes readDone when the goroutine exits.
func (rh *ResponseHandler) ReadResponses(readDone chan struct{}) {
	reader := bufio.NewReader(rh.conn)
	go func() {
		rh.responseReaderLoop(reader)
		close(readDone)
	}()
}

// WaitForResponses waits for response processing to complete with context support
func (rh *ResponseHandler) WaitForResponses(ctx context.Context, readDone chan struct{}) {
	select {
	case <-ctx.Done():
		_ = rh.conn.SetReadDeadline(time.Now().Add(2 * time.Second))
		<-readDone
	case <-readDone:
		if tcp, ok := rh.conn.(*net.TCPConn); ok {
			_ = tcp.CloseWrite()
		}
	}
}

// FinishedMessageSender handles sending the FINISHED message
type FinishedMessageSender struct {
	conn     net.Conn
	clientID string
	log      *logging.Logger
}

// NewFinishedMessageSender creates a new finished message sender
func NewFinishedMessageSender(conn net.Conn, clientID string, logger *logging.Logger) *FinishedMessageSender {
	return &FinishedMessageSender{
		conn:     conn,
		clientID: clientID,
		log:      logger,
	}
}

// SendFinished sends FINISHED message with the numeric agency ID.
// It logs success or failure for each write. On any serialization/I/O error it logs and returns.
func (fms *FinishedMessageSender) SendFinished() {
	agencyID, err := deriveFinishedAgencyID(fms.clientID)
	if err != nil {
		fms.log.Warningf("action: send_finished | result: skip | reason: %v", err)
		return
	}

	finishedMsg := protocol.Finished{AgencyId: agencyID}
	if _, err := finishedMsg.WriteTo(fms.conn); err != nil {
		fms.log.Errorf("action: send_finished | result: fail | error: %v", err)
		return
	}

	fms.log.Infof("action: send_finished | result: success | agencyId: %d", agencyID)
}

func deriveFinishedAgencyID(rawID string) (int32, error) {
	trimmed := strings.TrimSpace(rawID)
	if trimmed == "" {
		return 0, fmt.Errorf("client id empty")
	}

	if numeric, err := strconv.Atoi(trimmed); err == nil {
		return int32(numeric), nil
	}

	parsed, err := uuid.Parse(trimmed)
	if err != nil {
		return 0, fmt.Errorf("invalid client id for FINISHED message: %w", err)
	}

	return int32(binary.BigEndian.Uint32(parsed[0:4])), nil
}<|MERGE_RESOLUTION|>--- conflicted
+++ resolved
@@ -3,11 +3,8 @@
 import (
 	"bufio"
 	"context"
-<<<<<<< HEAD
 	"encoding/json"
-=======
 	"encoding/binary"
->>>>>>> 11872172
 	"errors"
 	"fmt"
 	"io"
