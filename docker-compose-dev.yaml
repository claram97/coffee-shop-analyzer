--- conflicted
+++ resolved
@@ -27,12 +27,6 @@
     environment:
       - PYTHONUNBUFFERED=1
       - CLIENTS_AMOUNT=1
-<<<<<<< HEAD
-      # - LOGGING_LEVEL=DEBUG
-      - RABBITMQ_HOST=rabbitmq
-      - RESULTS_QUEUE=orchestrator_results_queue
-=======
->>>>>>> 39066aa2
     networks:
       - testing_net
     volumes:
@@ -315,69 +309,6 @@
       filter-router:
         condition: service_started
 
-<<<<<<< HEAD
-  results-router:
-    container_name: results-router
-    build:
-      context: .
-      dockerfile: results-finisher/Dockerfile.router
-    environment:
-      - PYTHONUNBUFFERED=1
-      - RABBITMQ_HOST=rabbitmq
-      - LOG_LEVEL=INFO
-      - INPUT_QUEUE=joiner_output_queue
-      - OUTPUT_QUEUES=finisher_input_queue_1,finisher_input_queue_2
-    networks:
-      - testing_net
-    volumes:
-      - ./results-finisher:/app/results-finisher:ro
-    depends_on:
-      rabbitmq:
-        condition: service_healthy
-
-  results-finisher-1:
-    container_name: results-finisher-1
-    build:
-      context: .
-      dockerfile: results-finisher/Dockerfile
-    environment:
-      - PYTHONUNBUFFERED=1
-      - RABBITMQ_HOST=rabbitmq
-      - LOG_LEVEL=INFO
-      - STRATEGY_MODE=append_only  # Can be 'append_only' or 'incremental'
-      - INPUT_QUEUE=finisher_input_queue_1
-      - OUTPUT_QUEUE=orchestrator_results_queue
-    networks:
-      - testing_net
-    volumes:
-      - ./results-finisher:/app/results-finisher:ro
-    depends_on:
-      rabbitmq:
-        condition: service_healthy
-      results-router:
-        condition: service_started
-        
-  results-finisher-2:
-    container_name: results-finisher-2
-    build:
-      context: .
-      dockerfile: results-finisher/Dockerfile
-    environment:
-      - PYTHONUNBUFFERED=1
-      - RABBITMQ_HOST=rabbitmq
-      - LOG_LEVEL=INFO
-      - STRATEGY_MODE=append_only  # Can be 'append_only' or 'incremental'
-      - INPUT_QUEUE=finisher_input_queue_2
-      - OUTPUT_QUEUE=orchestrator_results_queue
-    networks:
-      - testing_net
-    volumes:
-      - ./results-finisher:/app/results-finisher:ro
-    depends_on:
-      rabbitmq:
-        condition: service_healthy
-      results-router:
-=======
   joiner-router:
     container_name: joiner-router
     build:
@@ -715,7 +646,6 @@
       rabbitmq:
         condition: service_healthy
       joiner-router:
->>>>>>> 39066aa2
         condition: service_started
 
 networks:
