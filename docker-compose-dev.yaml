--- conflicted
+++ resolved
@@ -1044,12 +1044,9 @@
       - testing_net
     volumes:
       - ./results-finisher:/app/results-finisher:ro
-<<<<<<< HEAD
-      - ./app_config/config.ini:/config/config.ini:ro
-      - /var/run/docker.sock:/var/run/docker.sock
-=======
+      - ./app_config/config.ini:/config/config.ini:ro
+      - /var/run/docker.sock:/var/run/docker.sock
       - ./results_finisher_state/finisher-0:/tmp/results_finisher_state
->>>>>>> 6681e7c5
     depends_on:
       rabbitmq:
         condition: service_healthy
@@ -1083,12 +1080,9 @@
       - testing_net
     volumes:
       - ./results-finisher:/app/results-finisher:ro
-<<<<<<< HEAD
-      - ./app_config/config.ini:/config/config.ini:ro
-      - /var/run/docker.sock:/var/run/docker.sock
-=======
+      - ./app_config/config.ini:/config/config.ini:ro
+      - /var/run/docker.sock:/var/run/docker.sock
       - ./results_finisher_state/finisher-1:/tmp/results_finisher_state
->>>>>>> 6681e7c5
     depends_on:
       rabbitmq:
         condition: service_healthy
@@ -1122,12 +1116,9 @@
       - testing_net
     volumes:
       - ./results-finisher:/app/results-finisher:ro
-<<<<<<< HEAD
-      - ./app_config/config.ini:/config/config.ini:ro
-      - /var/run/docker.sock:/var/run/docker.sock
-=======
+      - ./app_config/config.ini:/config/config.ini:ro
+      - /var/run/docker.sock:/var/run/docker.sock
       - ./results_finisher_state/finisher-2:/tmp/results_finisher_state
->>>>>>> 6681e7c5
     depends_on:
       rabbitmq:
         condition: service_healthy
@@ -1161,12 +1152,9 @@
       - testing_net
     volumes:
       - ./results-finisher:/app/results-finisher:ro
-<<<<<<< HEAD
-      - ./app_config/config.ini:/config/config.ini:ro
-      - /var/run/docker.sock:/var/run/docker.sock
-=======
+      - ./app_config/config.ini:/config/config.ini:ro
+      - /var/run/docker.sock:/var/run/docker.sock
       - ./results_finisher_state/finisher-3:/tmp/results_finisher_state
->>>>>>> 6681e7c5
     depends_on:
       rabbitmq:
         condition: service_healthy
