#!/usr/bin/env python3
"""
Coffee Shop Data Aggregator

This module implements the main aggregator functionality for collecting,
processing and analyzing coffee shop data from multiple clients.
"""
import logging
import os
import random
from collections import defaultdict

from processing import (
    process_query_2,
    process_query_3,
    process_query_4_transactions,
    serialize_query2_results,
    serialize_query3_results,
    serialize_query4_transaction_results,
)

from app_config.config_loader import Config
from middleware.middleware_client import (
    MessageMiddlewareExchange,
    MessageMiddlewareQueue,
)
from protocol2.envelope_pb2 import Envelope, MessageType
from protocol2.databatch_pb2 import DataBatch
from protocol2.table_data_pb2 import TableName
from protocol2.table_data_utils import build_table_data, iterate_rows_as_dicts

# Para transactions y query 1: re-enviar
# Para transaction_items y query 2: procesamiento en esta instancia
# Para transactions y query 3: procesamiento en esta instancia
# Para transactions y query 4: procesamiento en esta instancia

TID_TO_NAME = {
    TableName.MENU_ITEMS: "menu_items",
    TableName.STORES: "stores",
    TableName.TRANSACTION_ITEMS: "transaction_items",
    TableName.TRANSACTIONS: "transactions",
    TableName.USERS: "users",
}


class ExchangePublisherPool:
    def __init__(self, host):
        self._host = host
        self._pool = {}
        logging.info("Created exchange publisher pool for host: %s", host)

    def get_exchange(self, exchange_name, route_keys, queue_name=None):
        key = (
            exchange_name,
            tuple(route_keys) if isinstance(route_keys, list) else (route_keys,),
            queue_name,  # Include queue_name in cache key
        )
        if key not in self._pool:
            logging.info(
<<<<<<< HEAD
                "Creating new exchange in pool: %s with keys %s",
                exchange_name,
                route_keys,
=======
                f"Creating new exchange in pool: {exchange_name} with keys {route_keys} and queue {queue_name}"
>>>>>>> 51fa9a6b
            )
            self._pool[key] = MessageMiddlewareExchange(
                host=self._host, exchange_name=exchange_name, route_keys=route_keys, queue_name=queue_name
            )
        else:
            logging.debug("Reusing existing exchange from pool: %s", exchange_name)
        return self._pool[key]


class Aggregator:
    """Main aggregator class for coffee shop data analysis."""

    def __init__(self, id: str):
        """
        Initialize the aggregator.

        Args:
          id (str): The unique identifier for the aggregator instance.
        """
        self.id = id
        self.running = False
        self.config_path = os.getenv("CONFIG_PATH", "/config/config.ini")
        self.config = Config(self.config_path)
        self.host = self.config.broker.host
        self._jr_replicas = self.config.routers.joiner

        self._exchange_pool = ExchangePublisherPool(host=self.host)
        logging.info("Initialized exchange pool for aggregator %s", id)

        tables = ["menu_items", "stores", "transactions", "transaction_items", "users"]
        self._exchanges = {}

        for table in tables:
            exchange_name = self.config.filter_router_exchange(table)
            routing_key = self.config.filter_router_rk(table, self.id)
            queue_name = self.config.aggregator_queue(table, self.id)

            self._exchanges[table] = self._exchange_pool.get_exchange(
                exchange_name=exchange_name, route_keys=[routing_key], queue_name=queue_name
            )
            logging.info(
                "Created exchange connection for %s: %s -> %s with queue %s",
                table,
                exchange_name,
                routing_key,
                queue_name,
            )

        self._out_queues = {}
        for table in tables:
            for replica in range(0, self._jr_replicas):
                out_q = self.config.aggregator_to_joiner_router_queue(
                    table, self.id, replica
                )
                self._out_queues[(table, replica)] = MessageMiddlewareQueue(
                    host=self.host, queue_name=out_q
                )
        
        # In-memory batch deduplication: track received batches per (table, client_id, query_ids_tuple)
        self._received_batches = defaultdict(set)

    def _is_duplicate_batch(self, data_batch: DataBatch) -> bool:
        """
        Check if a batch is a duplicate. Returns True if duplicate, False otherwise.
        Tracks batches by (table, client_id, query_ids_tuple, batch_number).
        """
        table = data_batch.payload.name
        client_id = data_batch.client_id
        batch_number = data_batch.payload.batch_number
        query_ids_tuple = tuple(sorted(data_batch.query_ids))
        
        dedup_key = (table, client_id, query_ids_tuple)
        
        if batch_number in self._received_batches[dedup_key]:
            logging.warning(
                "DUPLICATE batch detected and discarded in aggregator: table=%s bn=%s client=%s queries=%s",
                table, batch_number, client_id, data_batch.query_ids
            )
            return True
        
        # Mark batch as received
        self._received_batches[dedup_key].add(batch_number)
        logging.debug(
            "Batch marked as received: table=%s bn=%s client=%s queries=%s",
            table, batch_number, client_id, data_batch.query_ids
        )
        return False

    def _send_to_joiner_by_table(self, table: str, raw_bytes: bytes):
        logging.debug("Sending to joiner by table=%s", table)
        replica = random.randint(0, self._jr_replicas - 1)
        q = self._out_queues.get((table, replica))
        if not q:
            logging.error("No out queue configured for table=%s", table)
            raise Exception(f"No out queue configured for table={table}")
        q.send(raw_bytes)

    def _forward_databatch_by_table(self, raw: bytes, table_name: str):
        logging.debug("Forwarding DataBatch message")
        """Reenvía DataBatch a la cola correcta usando el table_name provisto."""
        try:
            table = table_name
            logging.debug(
                "Forwarding DataBatch to table=%s", table
            )
            if not table:
                logging.error("Unknown table_name=%s", table_name)
                return

            self._send_to_joiner_by_table(table, raw)
        except Exception:
            logging.exception(
                "Failed to forward databatch by table. Table: %s", table_name
            )
            return

    def _forward_eof(self, raw: bytes, table_name: str):
<<<<<<< HEAD
        logging.debug("Forwarding EOF message")
        """Detecta tabla desde EOFMessage y reenvía a la cola correcta."""
        table = table_name
        logging.debug("Forwarding EOF for table=%s", table)
        for replica in range(0, self._jr_replicas):
            q = self._out_queues.get((table, replica))
            q.send(raw)
=======
        logging.info("Forwarding EOF message")
        """Parse EOF, update trace with aggregator ID, and forward to joiner routers."""
        try:
            envelope = Envelope()
            envelope.ParseFromString(raw)
            eof = envelope.eof
            
            # Update trace: append aggregator_id to existing trace
            # Expected format: "filter_router_id:aggregator_id"
            # The filter already set this, so we keep it as-is
            original_trace = eof.trace if eof.trace else ""
            logging.info("Forwarding EOF for table=%s with trace=%s", table_name, original_trace)
            
            for replica in range(0, self._jr_replicas):
                q = self._out_queues.get((table_name, replica))
                if not q:
                    raise Exception(f"No out queue configured for table={table_name}, replica={replica}")
                q.send(raw)
                logging.debug(f"Forwarded EOF to joiner_router replica={replica} table={table_name} trace={original_trace}")
        except Exception:
            logging.exception("Failed to forward EOF")
            raise
>>>>>>> 51fa9a6b

    def run(self):
        """Start the aggregator server."""
        self.running = True
        logging.info("Starting aggregator server with ID %s", self.id)

        self._exchanges["menu_items"].start_consuming(self._handle_menu_item)
        self._exchanges["stores"].start_consuming(self._handle_store)
        self._exchanges["transactions"].start_consuming(self._handle_transaction)
        self._exchanges["transaction_items"].start_consuming(
            self._handle_transaction_item
        )
        self._exchanges["users"].start_consuming(self._handle_user)

        logging.info("Started aggregator server")

    def stop(self):
        """Stop the aggregator server."""
        self.running = False
        logging.info("Stopping aggregator server")

        for exchange in self._exchanges.values():
            exchange.stop_consuming()

        for queue in self._out_queues.values():
            queue.close()

        logging.info("Aggregator server stopped")

<<<<<<< HEAD
    def _handle_menu_item(self, message: bytes) -> bool:
        logging.debug("Handling menu item message")
=======
    def _handle_menu_item(self, message: bytes, channel=None, delivery_tag=None, redelivered=None) -> bool:
        logging.info("Handling menu item message")
>>>>>>> 51fa9a6b
        try:
            if not message:
                return False
            envelope = Envelope()
            envelope.ParseFromString(message)
            if envelope.type == MessageType.EOF_MESSAGE:
                eof_msg = envelope.eof
                table_name = TID_TO_NAME[eof_msg.table]
                self._forward_eof(message, table_name)
            elif envelope.type == MessageType.DATA_BATCH:
                data_batch = envelope.data_batch
                if self._is_duplicate_batch(data_batch):
                    if channel and delivery_tag is not None:
                        channel.basic_ack(delivery_tag=delivery_tag)
                    return False
                table_name = TID_TO_NAME[data_batch.payload.name]
                self._forward_databatch_by_table(message, table_name)
            else:
                logging.warning("Unknown message type: %s", envelope.type)
            
            if channel and delivery_tag is not None:
                channel.basic_ack(delivery_tag=delivery_tag)
                logging.debug(f"Manually ACKed menu item message, delivery_tag: {delivery_tag}")
            return False
        except Exception:
            logging.exception("Failed to handle menu item")
            return False

<<<<<<< HEAD
    def _handle_store(self, message: bytes) -> bool:
        logging.debug("Handling store message")
=======
    def _handle_store(self, message: bytes, channel=None, delivery_tag=None, redelivered=None) -> bool:
        logging.info("Handling store message")
>>>>>>> 51fa9a6b
        try:
            if not message:
                return False
            envelope = Envelope()
            envelope.ParseFromString(message)
            if envelope.type == MessageType.EOF_MESSAGE:
                eof_msg = envelope.eof
                table_name = TID_TO_NAME[eof_msg.table]
                self._forward_eof(message, table_name)
            elif envelope.type == MessageType.DATA_BATCH:
                data_batch = envelope.data_batch
                if self._is_duplicate_batch(data_batch):
                    if channel and delivery_tag is not None:
                        channel.basic_ack(delivery_tag=delivery_tag)
                    return False
                table_name = TID_TO_NAME[data_batch.payload.name]
                self._forward_databatch_by_table(message, table_name)
            else:
                logging.warning("Unknown message type: %s", envelope.type)
            
            if channel and delivery_tag is not None:
                channel.basic_ack(delivery_tag=delivery_tag)
                logging.debug(f"Manually ACKed store message, delivery_tag: {delivery_tag}")
            return False
        except Exception:
            logging.exception("Failed to handle store")
            return False

<<<<<<< HEAD
    def _handle_transaction(self, message: bytes):
        logging.debug("Handling transaction message")
=======
    def _handle_transaction(self, message: bytes, channel=None, delivery_tag=None, redelivered=None):
        logging.info("Handling transaction message")
>>>>>>> 51fa9a6b
        try:
            if not message:
                return False
    
            envelope = Envelope()
            envelope.ParseFromString(message)

            if envelope.type == MessageType.EOF_MESSAGE:
                eof_msg = envelope.eof
                table_name = TID_TO_NAME[eof_msg.table]
                self._forward_eof(message, table_name)

            elif envelope.type == MessageType.DATA_BATCH:
                data_batch = envelope.data_batch
                if self._is_duplicate_batch(data_batch):
                    if channel and delivery_tag is not None:
                        channel.basic_ack(delivery_tag=delivery_tag)
                    return False
                table_data = data_batch.payload
                rows = list(iterate_rows_as_dicts(table_data))
                query_id = data_batch.query_ids[0] if data_batch.query_ids else None

                if query_id == 0 or query_id is None:
                    self._forward_databatch_by_table(message, "transactions")
                elif query_id == 2:
                    processed = process_query_3(rows)
                    out = serialize_query3_results(processed)
                    # TODO: Convert out to new protobuf format
                    # For now, assume out is list of dicts
                    columns = ['transaction_id', 'store_id', 'payment_method_id', 'user_id', 'original_amount', 'discount_applied', 'final_amount', 'created_at']
                    row_values = [[str(row.get(col, '')) for col in columns] for row in out]
                    new_table_data = build_table_data(
                        table_name=TableName.TRANSACTIONS,
                        columns=columns,
                        rows=row_values,
                        batch_number=table_data.batch_number,
                        status=table_data.status
                    )
                    new_data_batch = DataBatch()
                    new_data_batch.CopyFrom(data_batch)
                    new_data_batch.payload.CopyFrom(new_table_data)
                    new_envelope = Envelope(type=MessageType.DATA_BATCH, data_batch=new_data_batch)
                    new_message = new_envelope.SerializeToString()
                    self._forward_databatch_by_table(new_message, "transactions")
                elif query_id == 3:
                    processed = process_query_4_transactions(rows)
                    out = serialize_query4_transaction_results(processed)
                    columns = ['transaction_id', 'store_id', 'payment_method_id', 'voucher_id', 'user_id', 'original_amount', 'discount_applied', 'final_amount', 'created_at']
                    row_values = [[str(row.get(col, '')) for col in columns] for row in out]
                    new_table_data = build_table_data(
                        table_name=TableName.TRANSACTIONS,
                        columns=columns,
                        rows=row_values,
                        batch_number=table_data.batch_number,
                        status=table_data.status
                    )
                    new_data_batch = DataBatch()
                    new_data_batch.CopyFrom(data_batch)
                    new_data_batch.payload.CopyFrom(new_table_data)
                    new_envelope = Envelope(type=MessageType.DATA_BATCH, data_batch=new_data_batch)
                    new_message = new_envelope.SerializeToString()
                    self._forward_databatch_by_table(new_message, "transactions")
                else:
                    logging.error("Unexpected query_id=%s for transaction table", query_id)
                    return False
            else:
                logging.warning("Unknown message type: %s", envelope.type)
            
            if channel and delivery_tag is not None:
                channel.basic_ack(delivery_tag=delivery_tag)
                logging.debug(f"Manually ACKed transaction message, delivery_tag: {delivery_tag}")
            return False
        except Exception:
            logging.exception("Failed to handle transaction")
            return False

<<<<<<< HEAD
    def _handle_transaction_item(self, message: bytes):
        logging.debug("Handling transaction item message")
=======
    def _handle_transaction_item(self, message: bytes, channel=None, delivery_tag=None, redelivered=None):
        logging.info("Handling transaction item message")
>>>>>>> 51fa9a6b
        try:
            if not message:
                return False

            envelope = Envelope()
            envelope.ParseFromString(message)

            if envelope.type == MessageType.EOF_MESSAGE:
                eof_msg = envelope.eof
                table_name = TID_TO_NAME[eof_msg.table]
                self._forward_eof(message, table_name)

            elif envelope.type == MessageType.DATA_BATCH:
                data_batch = envelope.data_batch
                if self._is_duplicate_batch(data_batch):
                    if channel and delivery_tag is not None:
                        channel.basic_ack(delivery_tag=delivery_tag)
                    return False
                table_data = data_batch.payload
                rows = list(iterate_rows_as_dicts(table_data))
                query_id = data_batch.query_ids[0] if data_batch.query_ids else None

                if int(query_id) == 1:
                    logging.debug("Processing transaction item with query 2")
                    processed = process_query_2(rows)
                    out = serialize_query2_results(processed)
                    # TODO: Convert out to protobuf
                    columns = ['transaction_item_id', 'transaction_id', 'item_id', 'quantity', 'subtotal', 'created_at']
                    row_values = [[str(row.get(col, '')) for col in columns] for row in out]
                    status = table_data.status
                    new_table_data = build_table_data(
                        table_name=TableName.TRANSACTION_ITEMS,
                        columns=columns,
                        rows=row_values,
                        batch_number=table_data.batch_number,
                        status=status
                    )
                    new_data_batch = DataBatch(
                        query_ids=data_batch.query_ids,
                        filter_steps=data_batch.filter_steps,
                        shards_info=data_batch.shards_info,
                        client_id=data_batch.client_id,
                        payload=new_table_data
                    )
                    new_envelope = Envelope(type=MessageType.DATA_BATCH, data_batch=new_data_batch)
                    new_message = new_envelope.SerializeToString()
                    self._forward_databatch_by_table(new_message, "transaction_items")
                else:
                    logging.error(
                        "Transaction item with query distinct from 1: %s", query_id
                    )
                    return False
            else:
                logging.warning("Unknown message type: %s", envelope.type)
            
            if channel and delivery_tag is not None:
                channel.basic_ack(delivery_tag=delivery_tag)
                logging.debug(f"Manually ACKed transaction item message, delivery_tag: {delivery_tag}")
            return False
        except Exception:
            logging.exception("Failed to handle transaction item")
            return False

<<<<<<< HEAD
    def _handle_user(self, message: bytes) -> bool:
        logging.debug("Handling user message")
=======
    def _handle_user(self, message: bytes, channel=None, delivery_tag=None, redelivered=None) -> bool:
        logging.info("Handling user message")
>>>>>>> 51fa9a6b
        try:
            if not message:
                logging.error("Empty message received in user handler")
                return False
            envelope = Envelope()
            envelope.ParseFromString(message)
            if envelope.type == MessageType.EOF_MESSAGE:
                eof_msg = envelope.eof
                table_name = TID_TO_NAME[eof_msg.table]
                self._forward_eof(message, table_name)
            elif envelope.type == MessageType.DATA_BATCH:
                data_batch = envelope.data_batch
                if self._is_duplicate_batch(data_batch):
                    if channel and delivery_tag is not None:
                        channel.basic_ack(delivery_tag=delivery_tag)
                    return False
                table_name = TID_TO_NAME[data_batch.payload.name]
                self._forward_databatch_by_table(message, table_name)
            else:
                logging.warning("Unknown message type: %s", envelope.type)
            
            if channel and delivery_tag is not None:
                channel.basic_ack(delivery_tag=delivery_tag)
                logging.debug(f"Manually ACKed user message, delivery_tag: {delivery_tag}")
            return False
        except Exception:
            logging.exception("Failed to handle user")
            return False<|MERGE_RESOLUTION|>--- conflicted
+++ resolved
@@ -57,13 +57,9 @@
         )
         if key not in self._pool:
             logging.info(
-<<<<<<< HEAD
                 "Creating new exchange in pool: %s with keys %s",
                 exchange_name,
                 route_keys,
-=======
-                f"Creating new exchange in pool: {exchange_name} with keys {route_keys} and queue {queue_name}"
->>>>>>> 51fa9a6b
             )
             self._pool[key] = MessageMiddlewareExchange(
                 host=self._host, exchange_name=exchange_name, route_keys=route_keys, queue_name=queue_name
@@ -181,16 +177,7 @@
             return
 
     def _forward_eof(self, raw: bytes, table_name: str):
-<<<<<<< HEAD
         logging.debug("Forwarding EOF message")
-        """Detecta tabla desde EOFMessage y reenvía a la cola correcta."""
-        table = table_name
-        logging.debug("Forwarding EOF for table=%s", table)
-        for replica in range(0, self._jr_replicas):
-            q = self._out_queues.get((table, replica))
-            q.send(raw)
-=======
-        logging.info("Forwarding EOF message")
         """Parse EOF, update trace with aggregator ID, and forward to joiner routers."""
         try:
             envelope = Envelope()
@@ -212,7 +199,6 @@
         except Exception:
             logging.exception("Failed to forward EOF")
             raise
->>>>>>> 51fa9a6b
 
     def run(self):
         """Start the aggregator server."""
@@ -242,13 +228,8 @@
 
         logging.info("Aggregator server stopped")
 
-<<<<<<< HEAD
-    def _handle_menu_item(self, message: bytes) -> bool:
+    def _handle_menu_item(self, message: bytes, channel=None, delivery_tag=None, redelivered=None) -> bool:
         logging.debug("Handling menu item message")
-=======
-    def _handle_menu_item(self, message: bytes, channel=None, delivery_tag=None, redelivered=None) -> bool:
-        logging.info("Handling menu item message")
->>>>>>> 51fa9a6b
         try:
             if not message:
                 return False
@@ -277,13 +258,8 @@
             logging.exception("Failed to handle menu item")
             return False
 
-<<<<<<< HEAD
-    def _handle_store(self, message: bytes) -> bool:
+    def _handle_store(self, message: bytes, channel=None, delivery_tag=None, redelivered=None) -> bool:
         logging.debug("Handling store message")
-=======
-    def _handle_store(self, message: bytes, channel=None, delivery_tag=None, redelivered=None) -> bool:
-        logging.info("Handling store message")
->>>>>>> 51fa9a6b
         try:
             if not message:
                 return False
@@ -312,13 +288,8 @@
             logging.exception("Failed to handle store")
             return False
 
-<<<<<<< HEAD
-    def _handle_transaction(self, message: bytes):
+    def _handle_transaction(self, message: bytes, channel=None, delivery_tag=None, redelivered=None):
         logging.debug("Handling transaction message")
-=======
-    def _handle_transaction(self, message: bytes, channel=None, delivery_tag=None, redelivered=None):
-        logging.info("Handling transaction message")
->>>>>>> 51fa9a6b
         try:
             if not message:
                 return False
@@ -395,13 +366,8 @@
             logging.exception("Failed to handle transaction")
             return False
 
-<<<<<<< HEAD
-    def _handle_transaction_item(self, message: bytes):
+    def _handle_transaction_item(self, message: bytes, channel=None, delivery_tag=None, redelivered=None):
         logging.debug("Handling transaction item message")
-=======
-    def _handle_transaction_item(self, message: bytes, channel=None, delivery_tag=None, redelivered=None):
-        logging.info("Handling transaction item message")
->>>>>>> 51fa9a6b
         try:
             if not message:
                 return False
@@ -465,13 +431,8 @@
             logging.exception("Failed to handle transaction item")
             return False
 
-<<<<<<< HEAD
-    def _handle_user(self, message: bytes) -> bool:
+    def _handle_user(self, message: bytes, channel=None, delivery_tag=None, redelivered=None) -> bool:
         logging.debug("Handling user message")
-=======
-    def _handle_user(self, message: bytes, channel=None, delivery_tag=None, redelivered=None) -> bool:
-        logging.info("Handling user message")
->>>>>>> 51fa9a6b
         try:
             if not message:
                 logging.error("Empty message received in user handler")
