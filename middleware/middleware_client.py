import logging
import pika
import threading
from abc import ABC, abstractmethod
import time

class MessageMiddlewareMessageError(Exception):
    pass

class MessageMiddlewareDisconnectedError(Exception):
    pass

class MessageMiddlewareCloseError(Exception):
    pass

class MessageMiddlewareDeleteError(Exception):
    pass

class MessageMiddleware(ABC):
    @abstractmethod
    def start_consuming(self, on_message_callback):
        pass

    @abstractmethod
    def stop_consuming(self):
        pass

    @abstractmethod
    def send(self, message):
        pass

    @abstractmethod
    def close(self):
        pass

    @abstractmethod
    def delete(self):
        pass

class MessageMiddlewareQueue(MessageMiddleware):
    def __init__(self, host, queue_name):
        self._host = host
        self.queue_name = queue_name
        self._connection = None
        self._channel = None
        self._consumer_tag = None
        self._consuming_thread = None
        self._stop_event = threading.Event()
        self._consume_lock = threading.Lock()
        self._connect()
        self._setup_queue()
        
    def _connect(self):
        try:
            self._connection = pika.BlockingConnection(
                pika.ConnectionParameters(
                    host=self._host,
                    heartbeat=1200,
                    blocked_connection_timeout=600
                )
            )
            self._channel = self._connection.channel()
        except (pika.exceptions.AMQPConnectionError, OSError) as e:
            raise MessageMiddlewareDisconnectedError(f"Could not connect to RabbitMQ on '{self._host}'") from e

    def _setup_queue(self):
        """Declare the queue to ensure it exists."""
        try:
            self._channel.queue_declare(queue=self.queue_name, durable=True)
        except pika.exceptions.AMQPError as e:
            raise MessageMiddlewareMessageError(f"Error declaring queue '{self.queue_name}'") from e

        
    def start_consuming(self, on_message_callback):
        with self._consume_lock:
            if self._consuming_thread and self._consuming_thread.is_alive():
                return
            
            if not self.queue_name:
                logging.error("Queue name not set")
                return
            
            self._stop_event.clear()
            callback_wrapper = self._create_callback_wrapper(on_message_callback)
            
            try:
                self._consuming_thread = threading.Thread(
                    target=self._consume_loop, 
                    args=(callback_wrapper,), 
                    daemon=True
                )
                self._consuming_thread.start()
            except Exception as e:
                raise MessageMiddlewareMessageError("Error starting consumer") from e
                
    def _create_callback_wrapper(self, on_message_callback):
        def callback_wrapper(ch, method, properties, body):
            logging.debug(f"DEBUG: Callback received message, delivery_tag: {method.delivery_tag}, body_size: {len(body)}")
            
            if self._stop_event.is_set():
                logging.warning("DEBUG: Stop event is set, skipping message processing")
                return
            try:
                logging.debug(f"DEBUG: About to call on_message_callback")
                on_message_callback(body)
                logging.debug(f"DEBUG: Message processed successfully, sending ACK for delivery_tag: {method.delivery_tag}")
                ch.basic_ack(delivery_tag=method.delivery_tag)
            except Exception as e:
                logging.error(f"DEBUG: Exception in message callback: {e}, sending NACK for delivery_tag: {method.delivery_tag}")
                ch.basic_nack(delivery_tag=method.delivery_tag, requeue=True)
        return callback_wrapper

    def _consume_loop(self, callback_wrapper):
        try:
            self._consumer_tag = self._channel.basic_consume(
                queue=self.queue_name, 
                on_message_callback=callback_wrapper
            )
            
            # Process events until stopped
            self._process_events_until_stopped()
            self._cleanup_consumer()
                
        except pika.exceptions.AMQPError as e:
            if not self._stop_event.is_set():
                raise MessageMiddlewareMessageError("Consumer error") from e

    def _process_events_until_stopped(self):
        """Process RabbitMQ events until stop is requested"""
        while not self._stop_event.is_set():
            try:
                self._connection.process_data_events(time_limit=10.0)  # Set a longer time limit (e.g., 10 seconds)
            except Exception as e:
                if not self._stop_event.is_set():
                    logging.error(f"DEBUG: Exception in process_data_events: {e}", exc_info=True)
                    logging.error("DEBUG: Consumer loop broke due to exception - this is likely the cause of stuck messages!")
                    break

    def _cleanup_consumer(self):
        """Clean up consumer resources"""
        if self._consumer_tag and self._channel and self._channel.is_open:
            try:
                self._channel.basic_cancel(self._consumer_tag)
            except Exception:
                pass
            self._consumer_tag = None
    
    def stop_consuming(self):
        with self._consume_lock:
            if not self._consuming_thread or not self._consuming_thread.is_alive():
                return
            
            try:
                self._stop_event.set()
                self._consuming_thread.join(timeout=1.0)
                
                if self._consuming_thread.is_alive():
                    self._force_cleanup()
                
            except Exception as e:
                raise MessageMiddlewareDisconnectedError("Error stopping consumer") from e
            finally:
                self._consuming_thread = None
                self._consumer_tag = None
                
    def _force_cleanup(self):
        try:
            if self._connection and self._connection.is_open:
                self._connection.close()
            self._connection = None
            self._channel = None
        except Exception:
            pass
<<<<<<< HEAD

    def close(self):
        try:
            self.stop_consuming()
            if self._connection and self._connection.is_open:
                self._connection.close()
        except Exception as e:
            raise MessageMiddlewareCloseError("Error closing connection") from e

class MessageMiddlewareQueue(RabbitMQBase):
    def __init__(self, host, queue_name):
        super().__init__(host)
        self.queue_name = queue_name  # Set after parent init
        self._setup_queue()

    def _setup_queue(self):
        # durable=True makes sure the queue survives broker restarts.
        self._channel.queue_declare(queue=self.queue_name)
        # Amount of unacknowledged messages a consumer can have.
        self._channel.basic_qos(prefetch_count=3)

=======
            
>>>>>>> 39066aa2
    def send(self, message):
        try:
            if not isinstance(message, bytes):
                raise ValueError("Message must be bytes")
                
            self._channel.basic_publish(
                exchange='',  # Default exchange for direct queue publishing
                routing_key=self.queue_name,
                body=message,
                properties=pika.BasicProperties(delivery_mode=2)  # Persistent message
            )
        except pika.exceptions.AMQPError as e:
            raise MessageMiddlewareMessageError("Error sending message") from e
            
    def close(self):
        try:
            self.stop_consuming()
            if self._connection and self._connection.is_open:
                self._connection.close()
            self._connection = None
            self._channel = None
        except Exception as e:
            raise MessageMiddlewareCloseError("Error closing connection") from e
            
    def delete(self):
        try:
            self.stop_consuming()
            if self._channel and self._channel.is_open:
                self._channel.queue_delete(queue=self.queue_name)
        except Exception as e:
            raise MessageMiddlewareDeleteError(f"Error deleting queue '{self.queue_name}'") from e


class MessageMiddlewareExchange(MessageMiddleware):
    def __init__(self, host, exchange_name, route_keys):
        self._host = host
        self.exchange_name = exchange_name
        self.route_keys = route_keys if isinstance(route_keys, list) else [route_keys]
        
        if not self.route_keys:
            raise ValueError("MessageMiddlewareExchange requires at least one route key for sending.")
        self.default_routing_key = self.route_keys[0]
        
        # Initialize connection and channel variables
        self._connection = None
        self._channel = None
        self._consumer_tag = None
        self._consuming_thread = None
        self._stop_event = threading.Event()
        self._consume_lock = threading.Lock()
        self.queue_name = None  # Will be set only if consuming
        
        # Connect and declare exchange
        self._connect()
        self._setup_exchange()
    
    def _connect(self):
        try:
            self._connection = pika.BlockingConnection(
                pika.ConnectionParameters(
                    host=self._host,
                    heartbeat=1200,
                    blocked_connection_timeout=600
                )
            )
            self._channel = self._connection.channel()
        except (pika.exceptions.AMQPConnectionError, OSError, Exception) as e:
            raise MessageMiddlewareDisconnectedError(f"Could not connect to RabbitMQ on '{self._host}'") from e

    def _setup_exchange(self):
<<<<<<< HEAD
        self._channel.exchange_declare(exchange=self.exchange_name, exchange_type='topic')
        result = self._channel.queue_declare(queue='', exclusive=True)
        self.queue_name = result.method.queue
        for key in self.route_keys:
            self._channel.queue_bind(
                exchange=self.exchange_name,
                queue=self.queue_name,
                routing_key=key
=======
        """Declare the exchange but don't create a queue yet"""
        self._channel.exchange_declare(exchange=self.exchange_name, exchange_type='topic', durable=True)
    
    def start_consuming(self, on_message_callback):
        with self._consume_lock:
            logging.info("====================> STARTING CONSUMER ====================")
            if self._consuming_thread and self._consuming_thread.is_alive():
                return
            
            logging.info("====================> CONSUMER STARTED ====================")
            if not self.queue_name:
                logging.info(f"Creating consumer queue for exchange '{self.exchange_name}'")
                result = self._channel.queue_declare(queue='', exclusive=True)
                self.queue_name = result.method.queue
                logging.info(f"Created queue: {self.queue_name}")
                
                for key in self.route_keys:
                    self._channel.queue_bind(
                        exchange=self.exchange_name,
                        queue=self.queue_name,
                        routing_key=key
                    )
                    logging.info(f"Bound queue {self.queue_name} to exchange {self.exchange_name} with routing key {key}")
                
                self._channel.basic_qos(prefetch_count=3)
            
            self._stop_event.clear()
            callback_wrapper = self._create_callback_wrapper(on_message_callback)
            
            try:
                logging.info(f"==================> Starting consumer thread for queue {self.queue_name}")
                self._consuming_thread = threading.Thread(
                    target=self._consume_loop, 
                    args=(callback_wrapper,), 
                    daemon=True
                )
                self._consuming_thread.start()
            except Exception as e:
                logging.error(f"Failed to start consumer thread: {e}")
                raise MessageMiddlewareMessageError("Error starting consumer") from e
    
    def _create_callback_wrapper(self, on_message_callback):
        def callback_wrapper(ch, method, properties, body):
            logging.info(f"Exchange callback received message, delivery_tag: {method.delivery_tag}, body_size: {len(body)}")
            
            if self._stop_event.is_set():
                logging.warning("Exchange stop event is set, skipping message processing")
                return
            
            try:
                logging.info("About to call exchange message callback")
                on_message_callback(body)
                logging.info(f"Exchange message processed, sending ACK for delivery_tag: {method.delivery_tag}")
                ch.basic_ack(delivery_tag=method.delivery_tag)
            except Exception as e:
                logging.error(f"Exception in exchange message callback: {e}, sending NACK", exc_info=True)
                ch.basic_nack(delivery_tag=method.delivery_tag, requeue=True)
        
        return callback_wrapper
    
    def _consume_loop(self, callback_wrapper):
        try:
            logging.info(f"Starting consume loop on queue: {self.queue_name}")
            self._consumer_tag = self._channel.basic_consume(
                queue=self.queue_name, 
                on_message_callback=callback_wrapper
>>>>>>> 39066aa2
            )
            
            logging.info("Entering event processing loop")
            while not self._stop_event.is_set():
                try:
                    self._connection.process_data_events(time_limit=10.0)
                except Exception as e:
                    if not self._stop_event.is_set():
                        logging.error(f"Exception in exchange process_data_events: {e}", exc_info=True)
                        logging.error("Consumer loop broke due to exception - this is likely the cause of stuck messages!")
                        break
            
            if self._consumer_tag and self._channel and self._channel.is_open:
                try:
                    self._channel.basic_cancel(self._consumer_tag)
                except Exception as e:
                    logging.error(f"Error canceling consumer: {e}")
                self._consumer_tag = None
                
        except pika.exceptions.AMQPError as e:
            if not self._stop_event.is_set():
                logging.error(f"AMQP error in consume loop: {e}")
                raise MessageMiddlewareMessageError("Consumer error") from e
    
    def stop_consuming(self):
        with self._consume_lock:
            if not self._consuming_thread or not self._consuming_thread.is_alive():
                return
            
            try:
                logging.info("Stopping exchange consumer")
                self._stop_event.set()
                self._consuming_thread.join(timeout=1.0)
                
                if self._consuming_thread.is_alive():
                    logging.warning("Consumer thread still alive after timeout, forcing cleanup")
                    self._force_cleanup()
                
            except Exception as e:
                logging.error(f"Error stopping consumer: {e}")
                raise MessageMiddlewareDisconnectedError("Error stopping consumer") from e
            finally:
                self._consuming_thread = None
                self._consumer_tag = None
    
    def _force_cleanup(self):
        try:
            if self._connection and self._connection.is_open:
                self._connection.close()
            self._connection = None
            self._channel = None
        except Exception as e:
            logging.error(f"Error during force cleanup: {e}")
    
    def send(self, message):
        try:
            if not isinstance(message, bytes):
                raise ValueError("Message must be bytes")
                
            logging.debug(f"Publishing message to exchange {self.exchange_name} with routing key {self.default_routing_key}")
            self._channel.basic_publish(
                exchange=self.exchange_name,
                routing_key=self.default_routing_key,
                body=message,
                properties=pika.BasicProperties(delivery_mode=2)
            )
        except pika.exceptions.AMQPError as e:
            logging.error(f"Error sending message to exchange: {e}")
            raise MessageMiddlewareMessageError("Error sending message") from e
    
    def close(self):
        try:
            self.stop_consuming()
            if self._connection and self._connection.is_open:
                self._connection.close()
            self._connection = None
            self._channel = None
        except Exception as e:
            logging.error(f"Error closing connection: {e}")
            raise MessageMiddlewareCloseError("Error closing connection") from e
    
    def delete(self):
        try:
            self.stop_consuming()
            if self._channel and self._channel.is_open:
                self._channel.exchange_delete(exchange=self.exchange_name)
        except Exception as e:
            logging.error(f"Error deleting exchange: {e}")
            raise MessageMiddlewareDeleteError(f"Error deleting exchange '{self.exchange_name}'") from e<|MERGE_RESOLUTION|>--- conflicted
+++ resolved
@@ -171,31 +171,7 @@
             self._channel = None
         except Exception:
             pass
-<<<<<<< HEAD
-
-    def close(self):
-        try:
-            self.stop_consuming()
-            if self._connection and self._connection.is_open:
-                self._connection.close()
-        except Exception as e:
-            raise MessageMiddlewareCloseError("Error closing connection") from e
-
-class MessageMiddlewareQueue(RabbitMQBase):
-    def __init__(self, host, queue_name):
-        super().__init__(host)
-        self.queue_name = queue_name  # Set after parent init
-        self._setup_queue()
-
-    def _setup_queue(self):
-        # durable=True makes sure the queue survives broker restarts.
-        self._channel.queue_declare(queue=self.queue_name)
-        # Amount of unacknowledged messages a consumer can have.
-        self._channel.basic_qos(prefetch_count=3)
-
-=======
-            
->>>>>>> 39066aa2
+            
     def send(self, message):
         try:
             if not isinstance(message, bytes):
@@ -266,16 +242,6 @@
             raise MessageMiddlewareDisconnectedError(f"Could not connect to RabbitMQ on '{self._host}'") from e
 
     def _setup_exchange(self):
-<<<<<<< HEAD
-        self._channel.exchange_declare(exchange=self.exchange_name, exchange_type='topic')
-        result = self._channel.queue_declare(queue='', exclusive=True)
-        self.queue_name = result.method.queue
-        for key in self.route_keys:
-            self._channel.queue_bind(
-                exchange=self.exchange_name,
-                queue=self.queue_name,
-                routing_key=key
-=======
         """Declare the exchange but don't create a queue yet"""
         self._channel.exchange_declare(exchange=self.exchange_name, exchange_type='topic', durable=True)
     
@@ -342,7 +308,6 @@
             self._consumer_tag = self._channel.basic_consume(
                 queue=self.queue_name, 
                 on_message_callback=callback_wrapper
->>>>>>> 39066aa2
             )
             
             logging.info("Entering event processing loop")
