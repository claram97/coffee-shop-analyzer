import logging
import threading
import time
from abc import ABC, abstractmethod

import pika


class MessageMiddlewareMessageError(Exception):
    pass


class MessageMiddlewareDisconnectedError(Exception):
    pass


class MessageMiddlewareCloseError(Exception):
    pass


class MessageMiddlewareDeleteError(Exception):
    pass


class MessageMiddleware(ABC):
    @abstractmethod
    def start_consuming(self, on_message_callback):
        pass

    @abstractmethod
    def stop_consuming(self):
        pass

    @abstractmethod
    def send(self, message):
        pass

    @abstractmethod
    def close(self):
        pass

    @abstractmethod
    def delete(self):
        pass


class MessageMiddlewareQueue(MessageMiddleware):
    def __init__(self, host, queue_name):
        self._host = host
        self.queue_name = queue_name
        self._connection = None
        self._channel = None
        self._consumer_tag = None
        self._consuming_thread = None
        self._stop_event = threading.Event()
        self._consume_lock = threading.Lock()
        self._connect()
        self._setup_queue()

    def _connect(self):
        try:
            self._connection = pika.BlockingConnection(
<<<<<<< HEAD
                pika.ConnectionParameters(host=self._host)
            )
            self._channel = self._connection.channel()
        except (pika.exceptions.AMQPConnectionError, OSError, Exception) as e:
            raise MessageMiddlewareDisconnectedError(
                f"Could not connect to RabbitMQ on '{self._host}'"
            ) from e

    def _setup_queue(self):
        # durable=True makes sure the queue survives broker restarts.
        self._channel.queue_declare(queue=self.queue_name, durable=True)
        # Amount of unacknowledged messages a consumer can have.
        self._channel.basic_qos(prefetch_count=3)

=======
                pika.ConnectionParameters(
                    host=self._host,
                    heartbeat=1200,
                    blocked_connection_timeout=600
                )
            )
            self._channel = self._connection.channel()
        except (pika.exceptions.AMQPConnectionError, OSError) as e:
            raise MessageMiddlewareDisconnectedError(f"Could not connect to RabbitMQ on '{self._host}'") from e

    def _setup_queue(self):
        """Declare the queue to ensure it exists."""
        try:
            self._channel.queue_declare(queue=self.queue_name, durable=True)
        except pika.exceptions.AMQPError as e:
            raise MessageMiddlewareMessageError(f"Error declaring queue '{self.queue_name}'") from e

        
>>>>>>> 39066aa2
    def start_consuming(self, on_message_callback):
        with self._consume_lock:
            if self._consuming_thread and self._consuming_thread.is_alive():
                return

            if not self.queue_name:
                logging.error("Queue name not set")
                return

            self._stop_event.clear()
            callback_wrapper = self._create_callback_wrapper(on_message_callback)

            try:
                self._consuming_thread = threading.Thread(
                    target=self._consume_loop, args=(callback_wrapper,), daemon=True
                )
                self._consuming_thread.start()
            except Exception as e:
                raise MessageMiddlewareMessageError("Error starting consumer") from e

    def _create_callback_wrapper(self, on_message_callback):
        def callback_wrapper(ch, method, properties, body):
            logging.debug(
                f"DEBUG: Callback received message, delivery_tag: {method.delivery_tag}, body_size: {len(body)}"
            )

            if self._stop_event.is_set():
                logging.warning("DEBUG: Stop event is set, skipping message processing")
                return
            try:
                logging.debug(f"DEBUG: About to call on_message_callback")
                on_message_callback(body)
                logging.debug(
                    f"DEBUG: Message processed successfully, sending ACK for delivery_tag: {method.delivery_tag}"
                )
                ch.basic_ack(delivery_tag=method.delivery_tag)
            except Exception as e:
                logging.error(
                    f"DEBUG: Exception in message callback: {e}, sending NACK for delivery_tag: {method.delivery_tag}"
                )
                ch.basic_nack(delivery_tag=method.delivery_tag, requeue=True)

        return callback_wrapper

    def _consume_loop(self, callback_wrapper):
        try:
            self._consumer_tag = self._channel.basic_consume(
                queue=self.queue_name, on_message_callback=callback_wrapper
            )

            # Process events until stopped
            self._process_events_until_stopped()
            self._cleanup_consumer()

        except pika.exceptions.AMQPError as e:
            if not self._stop_event.is_set():
                raise MessageMiddlewareMessageError("Consumer error") from e

    def _process_events_until_stopped(self):
        """Process RabbitMQ events until stop is requested"""
        while not self._stop_event.is_set():
            try:
                self._connection.process_data_events(time_limit=10.0)  # Set a longer time limit (e.g., 10 seconds)
            except Exception as e:
                if not self._stop_event.is_set():
                    logging.error(
                        f"DEBUG: Exception in process_data_events: {e}", exc_info=True
                    )
                    logging.error(
                        "DEBUG: Consumer loop broke due to exception - this is likely the cause of stuck messages!"
                    )
                    break

    def _cleanup_consumer(self):
        """Clean up consumer resources"""
        if self._consumer_tag and self._channel and self._channel.is_open:
            try:
                self._channel.basic_cancel(self._consumer_tag)
            except Exception:
                pass
            self._consumer_tag = None

    def stop_consuming(self):
        with self._consume_lock:
            if not self._consuming_thread or not self._consuming_thread.is_alive():
                return

            try:
                self._stop_event.set()
                self._consuming_thread.join(timeout=1.0)

                if self._consuming_thread.is_alive():
                    self._force_cleanup()

            except Exception as e:
                raise MessageMiddlewareDisconnectedError(
                    "Error stopping consumer"
                ) from e
            finally:
                self._consuming_thread = None
                self._consumer_tag = None

    def _force_cleanup(self):
        try:
            if self._connection and self._connection.is_open:
                self._connection.close()
            self._connection = None
            self._channel = None
        except Exception:
            pass

    def send(self, message):
        try:
            if not isinstance(message, bytes):
                raise ValueError("Message must be bytes")

            self._channel.basic_publish(
                exchange="",  # Default exchange for direct queue publishing
                routing_key=self.queue_name,
                body=message,
                properties=pika.BasicProperties(delivery_mode=2),  # Persistent message
            )
        except pika.exceptions.AMQPError as e:
            raise MessageMiddlewareMessageError("Error sending message") from e

    def close(self):
        try:
            self.stop_consuming()
            if self._connection and self._connection.is_open:
                self._connection.close()
            self._connection = None
            self._channel = None
        except Exception as e:
            raise MessageMiddlewareCloseError("Error closing connection") from e

    def delete(self):
        try:
            self.stop_consuming()
            if self._channel and self._channel.is_open:
                self._channel.queue_delete(queue=self.queue_name)
        except Exception as e:
            raise MessageMiddlewareDeleteError(
                f"Error deleting queue '{self.queue_name}'"
            ) from e


class MessageMiddlewareExchange(MessageMiddleware):
    def __init__(self, host, exchange_name, route_keys, consumer=None, queue_name=None):
        self._host = host
        self.exchange_name = exchange_name
        self.route_keys = route_keys if isinstance(route_keys, list) else [route_keys]

        if not self.route_keys:
            raise ValueError(
                "MessageMiddlewareExchange requires at least one route key for sending."
            )
        self.default_routing_key = self.route_keys[0]

        # Initialize connection and channel variables
        self._connection = None
        self._channel = None
        self._consumer_tag = consumer
        self._consuming_thread = None
        self._stop_event = threading.Event()
        self._consume_lock = threading.Lock()
        self.queue_name = queue_name  # Will be set only if consuming

        # Connect and declare exchange
        self._connect()
        self._setup_exchange()

    def _connect(self):
        try:
            self._connection = pika.BlockingConnection(
<<<<<<< HEAD
                pika.ConnectionParameters(host=self._host)
            )
            self._channel = self._connection.channel()
        except (pika.exceptions.AMQPConnectionError, OSError, Exception) as e:
            raise MessageMiddlewareDisconnectedError(
                f"Could not connect to RabbitMQ on '{self._host}'"
            ) from e
=======
                pika.ConnectionParameters(
                    host=self._host,
                    heartbeat=1200,
                    blocked_connection_timeout=600
                )
            )
            self._channel = self._connection.channel()
        except (pika.exceptions.AMQPConnectionError, OSError, Exception) as e:
            raise MessageMiddlewareDisconnectedError(f"Could not connect to RabbitMQ on '{self._host}'") from e
>>>>>>> 39066aa2

    def _setup_exchange(self):
        """Declare the exchange but don't create a queue yet"""
        self._channel.exchange_declare(
            exchange=self.exchange_name, exchange_type="topic", durable=True
        )

    def start_consuming(self, on_message_callback):
        with self._consume_lock:
            logging.info("====================> STARTING CONSUMER ====================")
            if self._consuming_thread and self._consuming_thread.is_alive():
                return

            logging.info("====================> CONSUMER STARTED ====================")
            if not self.queue_name:
                logging.info(
                    f"Creating consumer queue for exchange '{self.exchange_name}'"
                )
                result = self._channel.queue_declare(queue="", exclusive=True)
                self.queue_name = result.method.queue
                logging.info(f"Created queue: {self.queue_name}")

                for key in self.route_keys:
                    self._channel.queue_bind(
                        exchange=self.exchange_name,
                        queue=self.queue_name,
                        routing_key=key,
                    )
                    logging.info(
                        f"Bound queue {self.queue_name} to exchange {self.exchange_name} with routing key {key}"
                    )

                self._channel.basic_qos(prefetch_count=3)

            self._stop_event.clear()
            callback_wrapper = self._create_callback_wrapper(on_message_callback)

            try:
                logging.info(
                    f"==================> Starting consumer thread for queue {self.queue_name}"
                )
                self._consuming_thread = threading.Thread(
                    target=self._consume_loop, args=(callback_wrapper,), daemon=True
                )
                self._consuming_thread.start()
            except Exception as e:
                logging.error(f"Failed to start consumer thread: {e}")
                raise MessageMiddlewareMessageError("Error starting consumer") from e

    def _create_callback_wrapper(self, on_message_callback):
        def callback_wrapper(ch, method, properties, body):
            logging.info(
                f"Exchange callback received message, delivery_tag: {method.delivery_tag}, body_size: {len(body)}"
            )

            if self._stop_event.is_set():
                logging.warning(
                    "Exchange stop event is set, skipping message processing"
                )
                return

            try:
                logging.info("About to call exchange message callback")
                on_message_callback(body)
                logging.info(
                    f"Exchange message processed, sending ACK for delivery_tag: {method.delivery_tag}"
                )
                ch.basic_ack(delivery_tag=method.delivery_tag)
            except Exception as e:
                logging.error(
                    f"Exception in exchange message callback: {e}, sending NACK",
                    exc_info=True,
                )
                ch.basic_nack(delivery_tag=method.delivery_tag, requeue=True)

        return callback_wrapper

    def _consume_loop(self, callback_wrapper):
        try:
            logging.info(f"Starting consume loop on queue: {self.queue_name}")
            self._consumer_tag = self._channel.basic_consume(
                queue=self.queue_name, on_message_callback=callback_wrapper
            )
<<<<<<< HEAD

            # Process events until stopped
=======
            
>>>>>>> 39066aa2
            logging.info("Entering event processing loop")
            while not self._stop_event.is_set():
                try:
                    self._connection.process_data_events(time_limit=10.0)
                except Exception as e:
                    if not self._stop_event.is_set():
                        logging.error(
                            f"Exception in exchange process_data_events: {e}",
                            exc_info=True,
                        )
                        logging.error(
                            "Consumer loop broke due to exception - this is likely the cause of stuck messages!"
                        )
                        break
<<<<<<< HEAD

            # Clean up consumer resources
=======
            
>>>>>>> 39066aa2
            if self._consumer_tag and self._channel and self._channel.is_open:
                try:
                    self._channel.basic_cancel(self._consumer_tag)
                except Exception as e:
                    logging.error(f"Error canceling consumer: {e}")
                self._consumer_tag = None

        except pika.exceptions.AMQPError as e:
            if not self._stop_event.is_set():
                logging.error(f"AMQP error in consume loop: {e}")
                raise MessageMiddlewareMessageError("Consumer error") from e

    def stop_consuming(self):
        with self._consume_lock:
            if not self._consuming_thread or not self._consuming_thread.is_alive():
                return

            try:
                logging.info("Stopping exchange consumer")
                self._stop_event.set()
                self._consuming_thread.join(timeout=1.0)

                if self._consuming_thread.is_alive():
                    logging.warning(
                        "Consumer thread still alive after timeout, forcing cleanup"
                    )
                    self._force_cleanup()

            except Exception as e:
                logging.error(f"Error stopping consumer: {e}")
                raise MessageMiddlewareDisconnectedError(
                    "Error stopping consumer"
                ) from e
            finally:
                self._consuming_thread = None
                self._consumer_tag = None

    def _force_cleanup(self):
        try:
            if self._connection and self._connection.is_open:
                self._connection.close()
            self._connection = None
            self._channel = None
        except Exception as e:
            logging.error(f"Error during force cleanup: {e}")

    def send(self, message):
        try:
            if not isinstance(message, bytes):
                raise ValueError("Message must be bytes")

            logging.debug(
                f"Publishing message to exchange {self.exchange_name} with routing key {self.default_routing_key}"
            )
            self._channel.basic_publish(
                exchange=self.exchange_name,
                routing_key=self.default_routing_key,
                body=message,
                properties=pika.BasicProperties(delivery_mode=2),
            )
        except pika.exceptions.AMQPError as e:
            logging.error(f"Error sending message to exchange: {e}")
            raise MessageMiddlewareMessageError("Error sending message") from e

    def close(self):
        try:
            self.stop_consuming()
            if self._connection and self._connection.is_open:
                self._connection.close()
            self._connection = None
            self._channel = None
        except Exception as e:
            logging.error(f"Error closing connection: {e}")
            raise MessageMiddlewareCloseError("Error closing connection") from e

    def delete(self):
        try:
            self.stop_consuming()
            if self._channel and self._channel.is_open:
                self._channel.exchange_delete(exchange=self.exchange_name)
        except Exception as e:
            logging.error(f"Error deleting exchange: {e}")
            raise MessageMiddlewareDeleteError(
                f"Error deleting exchange '{self.exchange_name}'"
            ) from e
<|MERGE_RESOLUTION|>--- conflicted
+++ resolved
@@ -60,41 +60,25 @@
     def _connect(self):
         try:
             self._connection = pika.BlockingConnection(
-<<<<<<< HEAD
-                pika.ConnectionParameters(host=self._host)
+                pika.ConnectionParameters(
+                    host=self._host, heartbeat=1200, blocked_connection_timeout=600
+                )
             )
             self._channel = self._connection.channel()
-        except (pika.exceptions.AMQPConnectionError, OSError, Exception) as e:
+        except (pika.exceptions.AMQPConnectionError, OSError) as e:
             raise MessageMiddlewareDisconnectedError(
                 f"Could not connect to RabbitMQ on '{self._host}'"
             ) from e
 
     def _setup_queue(self):
-        # durable=True makes sure the queue survives broker restarts.
-        self._channel.queue_declare(queue=self.queue_name, durable=True)
-        # Amount of unacknowledged messages a consumer can have.
-        self._channel.basic_qos(prefetch_count=3)
-
-=======
-                pika.ConnectionParameters(
-                    host=self._host,
-                    heartbeat=1200,
-                    blocked_connection_timeout=600
-                )
-            )
-            self._channel = self._connection.channel()
-        except (pika.exceptions.AMQPConnectionError, OSError) as e:
-            raise MessageMiddlewareDisconnectedError(f"Could not connect to RabbitMQ on '{self._host}'") from e
-
-    def _setup_queue(self):
         """Declare the queue to ensure it exists."""
         try:
             self._channel.queue_declare(queue=self.queue_name, durable=True)
         except pika.exceptions.AMQPError as e:
-            raise MessageMiddlewareMessageError(f"Error declaring queue '{self.queue_name}'") from e
-
-        
->>>>>>> 39066aa2
+            raise MessageMiddlewareMessageError(
+                f"Error declaring queue '{self.queue_name}'"
+            ) from e
+
     def start_consuming(self, on_message_callback):
         with self._consume_lock:
             if self._consuming_thread and self._consuming_thread.is_alive():
@@ -157,7 +141,9 @@
         """Process RabbitMQ events until stop is requested"""
         while not self._stop_event.is_set():
             try:
-                self._connection.process_data_events(time_limit=10.0)  # Set a longer time limit (e.g., 10 seconds)
+                self._connection.process_data_events(
+                    time_limit=10.0
+                )  # Set a longer time limit (e.g., 10 seconds)
             except Exception as e:
                 if not self._stop_event.is_set():
                     logging.error(
@@ -269,25 +255,15 @@
     def _connect(self):
         try:
             self._connection = pika.BlockingConnection(
-<<<<<<< HEAD
-                pika.ConnectionParameters(host=self._host)
+                pika.ConnectionParameters(
+                    host=self._host, heartbeat=1200, blocked_connection_timeout=600
+                )
             )
             self._channel = self._connection.channel()
         except (pika.exceptions.AMQPConnectionError, OSError, Exception) as e:
             raise MessageMiddlewareDisconnectedError(
                 f"Could not connect to RabbitMQ on '{self._host}'"
             ) from e
-=======
-                pika.ConnectionParameters(
-                    host=self._host,
-                    heartbeat=1200,
-                    blocked_connection_timeout=600
-                )
-            )
-            self._channel = self._connection.channel()
-        except (pika.exceptions.AMQPConnectionError, OSError, Exception) as e:
-            raise MessageMiddlewareDisconnectedError(f"Could not connect to RabbitMQ on '{self._host}'") from e
->>>>>>> 39066aa2
 
     def _setup_exchange(self):
         """Declare the exchange but don't create a queue yet"""
@@ -371,12 +347,6 @@
             self._consumer_tag = self._channel.basic_consume(
                 queue=self.queue_name, on_message_callback=callback_wrapper
             )
-<<<<<<< HEAD
-
-            # Process events until stopped
-=======
-            
->>>>>>> 39066aa2
             logging.info("Entering event processing loop")
             while not self._stop_event.is_set():
                 try:
@@ -391,12 +361,6 @@
                             "Consumer loop broke due to exception - this is likely the cause of stuck messages!"
                         )
                         break
-<<<<<<< HEAD
-
-            # Clean up consumer resources
-=======
-            
->>>>>>> 39066aa2
             if self._consumer_tag and self._channel and self._channel.is_open:
                 try:
                     self._channel.basic_cancel(self._consumer_tag)
@@ -481,4 +445,4 @@
             logging.error(f"Error deleting exchange: {e}")
             raise MessageMiddlewareDeleteError(
                 f"Error deleting exchange '{self.exchange_name}'"
-            ) from e
+            ) from e