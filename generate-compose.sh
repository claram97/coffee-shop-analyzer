--- conflicted
+++ resolved
@@ -46,13 +46,13 @@
 
 : "${HEARTBEAT_INTERVAL_SECONDS:=0.5}"
 : "${HEARTBEAT_TIMEOUT_SECONDS:=0.5}"
-: "${HEARTBEAT_MAX_MISSES:=2}"
+: "${HEARTBEAT_MAX_MISSES:=3}"
 : "${HEARTBEAT_STARTUP_GRACE_SECONDS:=3.0}"
 : "${HEARTBEAT_ELECTION_COOLDOWN_SECONDS:=5.0}"
 : "${HEARTBEAT_COOLDOWN_JITTER_SECONDS:=0.2}"
 : "${FOLLOWER_DOWN_TIMEOUT_SECONDS:=6.0}"
 : "${FOLLOWER_RESTART_COOLDOWN_SECONDS:=20.0}"
-: "${FOLLOWER_RECOVERY_GRACE_SECONDS:=4.0}"
+: "${FOLLOWER_RECOVERY_GRACE_SECONDS:=6.0}"
 : "${FOLLOWER_MAX_RESTART_ATTEMPTS:=3}"
 
 cat > "$OUT_PATH" <<YAML
@@ -122,7 +122,6 @@
       - LOG_LEVEL=INFO
       - CONFIG_PATH=/config/config.ini
       - FILTER_ROUTER_INDEX=${i}
-<<<<<<< HEAD
       - ELECTION_PORT=$((ELECTION_PORT_FILTER_ROUTERS + i))
       - HEARTBEAT_INTERVAL_SECONDS=${HEARTBEAT_INTERVAL_SECONDS}
       - HEARTBEAT_TIMEOUT_SECONDS=${HEARTBEAT_TIMEOUT_SECONDS}
@@ -143,18 +142,13 @@
       - FOLLOWER_MAX_RESTART_ATTEMPTS=${FOLLOWER_MAX_RESTART_ATTEMPTS}
       - FOLLOWER_MAX_RESTART_ATTEMPTS=${FOLLOWER_MAX_RESTART_ATTEMPTS}
       - FOLLOWER_MAX_RESTART_ATTEMPTS=${FOLLOWER_MAX_RESTART_ATTEMPTS}
-=======
       - FILTER_ROUTER_STATE_DIR=/tmp/filter_router_state
->>>>>>> 51fa9a6b
-    networks:
-      - testing_net
-    volumes:
-      - $INI_PATH:/config/config.ini:ro
-<<<<<<< HEAD
-      - /var/run/docker.sock:/var/run/docker.sock
-=======
+    networks:
+      - testing_net
+    volumes:
+      - $INI_PATH:/config/config.ini:ro
+      - /var/run/docker.sock:/var/run/docker.sock
       - ./filter_router_state/router-${i}:/tmp/filter_router_state
->>>>>>> 51fa9a6b
     depends_on:
       rabbitmq:
         condition: service_healthy
@@ -301,11 +295,8 @@
       - testing_net
     volumes:
       - $INI_PATH:/config/config.ini:ro
-<<<<<<< HEAD
-      - /var/run/docker.sock:/var/run/docker.sock
-=======
+      - /var/run/docker.sock:/var/run/docker.sock
       - ./joiner_state/worker-${i}:/tmp/joiner_state
->>>>>>> 51fa9a6b
     depends_on:
       rabbitmq:
         condition: service_healthy
