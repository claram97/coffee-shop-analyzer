--- conflicted
+++ resolved
@@ -228,11 +228,6 @@
             log.debug("shard plan table=%s -> %s", table, sizes)
 
         for shard, shard_rows in buckets.items():
-<<<<<<< HEAD
-            # if not shard_rows:
-            #     continue
-=======
->>>>>>> 9b33809e
             db_sh = DataBatch()
             db_sh.CopyFrom(db)
             shard_info = db_sh.shards_info.add()
